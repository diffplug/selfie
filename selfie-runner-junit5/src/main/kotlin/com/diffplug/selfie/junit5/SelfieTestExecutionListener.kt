--- conflicted
+++ resolved
@@ -15,12 +15,9 @@
  */
 package com.diffplug.selfie.junit5
 
-import com.diffplug.selfie.ArrayMap
-import com.diffplug.selfie.LiteralValue
+import com.diffplug.selfie.*
+import com.diffplug.selfie.ExpectedActual
 import com.diffplug.selfie.RW
-import com.diffplug.selfie.Snapshot
-import com.diffplug.selfie.SnapshotFile
-import com.diffplug.selfie.SnapshotValueReader
 import java.nio.charset.StandardCharsets
 import java.nio.file.Files
 import java.nio.file.Path
@@ -35,23 +32,6 @@
 internal object Router {
   private class ClassMethod(val clazz: ClassProgress, val method: String)
   private val threadCtx = ThreadLocal<ClassMethod?>()
-<<<<<<< HEAD
-  fun writeInline(call: CallStack, literalValue: LiteralValue<*>) {
-    val classMethod =
-        threadCtx.get()
-            ?: throw AssertionError("Selfie `toBe` must be called only on the original thread.")
-    classMethod.clazz.writeInline(call, literalValue)
-  }
-  fun readOrWriteOrKeep(snapshot: Snapshot?, subOrKeepAll: String?): Snapshot? {
-    val classMethod =
-        threadCtx.get()
-            ?: throw AssertionError(
-                "Selfie `toMatchDisk` must be called only on the original thread.")
-    return if (subOrKeepAll == null) {
-      assert(snapshot == null)
-      classMethod.clazz.keep(classMethod.method, null)
-      null
-=======
   private fun classAndMethod() =
       threadCtx.get()
           ?: throw AssertionError(
@@ -62,9 +42,8 @@
     val suffix = suffix(sub)
     val callStack = recordCall()
     return if (RW.isWrite) {
-      cm.clazz.write(cm.method, suffix, actual, callStack)
+      cm.clazz.write(cm.method, suffix, actual, callStack, cm.clazz.parent.layout)
       ExpectedActual(actual, actual)
->>>>>>> 036f6091
     } else {
       ExpectedActual(cm.clazz.read(cm.method, suffix), actual)
     }
@@ -77,6 +56,12 @@
       cm.clazz.keep(cm.method, suffix(subOrKeepAll))
     }
   }
+  fun writeInline(call: CallStack, literalValue: LiteralValue<*>) {
+    val cm =
+        threadCtx.get()
+            ?: throw AssertionError("Selfie `toBe` must be called only on the original thread.")
+    cm.clazz.writeInline(call, literalValue, cm.clazz.parent.layout)
+  }
   internal fun start(clazz: ClassProgress, method: String) {
     val current = threadCtx.get()
     check(current == null) {
@@ -94,18 +79,6 @@
     }
     threadCtx.set(null)
   }
-<<<<<<< HEAD
-  fun fileLocationFor(className: String): Path = layout(className).snapshotPathForClass(className)
-  fun layout(className: String): SnapshotFileLayout {
-    if (layout == null) {
-      layout = SnapshotFileLayout.initialize(className)
-    }
-    return layout!!
-  }
-
-  var layout: SnapshotFileLayout? = null
-=======
->>>>>>> 036f6091
 }
 
 /** Tracks the progress of test runs within a single class, so that snapshots can be pruned. */
@@ -137,7 +110,7 @@
   @Synchronized fun finishedClassWithSuccess(success: Boolean) {
     assertNotTerminated()
     if (inlineWriteTracker!!.hasWrites()) {
-      inlineWriteTracker!!.persistWrites(Router.layout(className))
+      inlineWriteTracker!!.persistWrites(parent.layout)
     }
     if (file != null) {
       val staleSnapshotIndices =
@@ -177,17 +150,19 @@
       methods[method]!!.keepSuffix(suffixOrAll)
     }
   }
-<<<<<<< HEAD
-  @Synchronized fun writeInline(call: CallStack, literalValue: LiteralValue<*>) {
-    inlineWriteTracker!!.record(call, literalValue)
-  }
-  @Synchronized fun write(method: String, suffix: String, snapshot: Snapshot) {
-=======
-  @Synchronized fun write(method: String, suffix: String, snapshot: Snapshot, callStack: CallStack) {
->>>>>>> 036f6091
+  @Synchronized fun writeInline(call: CallStack, literalValue: LiteralValue<*>, layout: SnapshotFileLayout) {
+    inlineWriteTracker!!.record(call, literalValue, layout)
+  }
+  @Synchronized fun write(
+      method: String,
+      suffix: String,
+      snapshot: Snapshot,
+      callStack: CallStack,
+      layout: SnapshotFileLayout
+  ) {
     assertNotTerminated()
     val key = "$method$suffix"
-    diskWriteTracker!!.record(key, snapshot, callStack, parent.layout)
+    diskWriteTracker!!.record(key, snapshot, callStack, layout)
     methods[method]!!.keepSuffix(suffix)
     read().setAtTestTime(key, snapshot)
   }
