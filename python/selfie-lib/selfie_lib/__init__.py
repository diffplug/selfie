from .LineReader import LineReader as LineReader
from .Slice import Slice as Slice
<<<<<<< HEAD
from .PerCharacterEscaper import PerCharacterEscaper as PerCharacterEscaper
from .SnapshotValueReader import SnapshotValueReader as SnapshotValueReader
from .ParseException import ParseException as ParseException
=======
from .SourceFile import SourceFile as SourceFile
from .PerCharacterEscaper import PerCharacterEscaper as PerCharacterEscaper
>>>>>>> e6c59053
<|MERGE_RESOLUTION|>--- conflicted
+++ resolved
@@ -1,10 +1,6 @@
 from .LineReader import LineReader as LineReader
 from .Slice import Slice as Slice
-<<<<<<< HEAD
+from .SourceFile import SourceFile as SourceFile
 from .PerCharacterEscaper import PerCharacterEscaper as PerCharacterEscaper
 from .SnapshotValueReader import SnapshotValueReader as SnapshotValueReader
-from .ParseException import ParseException as ParseException
-=======
-from .SourceFile import SourceFile as SourceFile
-from .PerCharacterEscaper import PerCharacterEscaper as PerCharacterEscaper
->>>>>>> e6c59053
+from .ParseException import ParseException as ParseException