from .LineReader import LineReader as LineReader
from .Slice import Slice as Slice
<<<<<<< HEAD
from .SourceFile import SourceFile as SourceFile
=======
from .PerCharacterEscaper import PerCharacterEscaper as PerCharacterEscaper
>>>>>>> 2aededc3
<|MERGE_RESOLUTION|>--- conflicted
+++ resolved
@@ -1,7 +1,4 @@
 from .LineReader import LineReader as LineReader
 from .Slice import Slice as Slice
-<<<<<<< HEAD
 from .SourceFile import SourceFile as SourceFile
-=======
-from .PerCharacterEscaper import PerCharacterEscaper as PerCharacterEscaper
->>>>>>> 2aededc3
+from .PerCharacterEscaper import PerCharacterEscaper as PerCharacterEscaper