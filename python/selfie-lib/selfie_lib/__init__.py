--- conflicted
+++ resolved
@@ -1,7 +1,5 @@
 from .ned import fizzbuzz as fizzbuzz
-<<<<<<< HEAD
+
 from .selina import get_interesting_fact as get_interesting_fact
-=======
 from .harvir import silly_addition as silly_addition
-from .edwin import simple_subtraction as simple_subtraction
->>>>>>> b8065fb1
+from .edwin import simple_subtraction as simple_subtraction