from .ned import fizzbuzz as fizzbuzz
from .harvir import silly_addition as silly_addition
<<<<<<< HEAD
from .edwin import simple_subtraction as simple_subtraction
from .LineReader import LineReader as LineReader
=======
from .edwin import simple_subtraction as simple_subtraction
>>>>>>> b8065fb1
<|MERGE_RESOLUTION|>--- conflicted
+++ resolved
@@ -1,8 +1,4 @@
 from .ned import fizzbuzz as fizzbuzz
 from .harvir import silly_addition as silly_addition
-<<<<<<< HEAD
 from .edwin import simple_subtraction as simple_subtraction
 from .LineReader import LineReader as LineReader
-=======
-from .edwin import simple_subtraction as simple_subtraction
->>>>>>> b8065fb1
