from .Snapshot import Snapshot


class SnapshotReader:
    def __init__(self, value_reader):
        self.value_reader = value_reader

<<<<<<< HEAD
    def peek_key(self):
=======
    def peek_key(self) -> Optional[str]:
>>>>>>> 98179f89
        next_key = self.value_reader.peek_key()
        if next_key is None or next_key == "[end of file]":
            return None
        return next_key

    def next_snapshot(self):
        root_name = self.peek_key()
        snapshot = Snapshot.of(self.value_reader.next_value())
        while True:
<<<<<<< HEAD
            next_key = self.value_reader.peek_key()
            if next_key is None:
                return snapshot
            facet_idx = next_key.find("[")
            if facet_idx == -1 or (facet_idx == 0 and next_key == "[end of file]"):
                return snapshot
            facet_root = next_key[:facet_idx]
            if facet_root != root_name:
                raise ValueError(
                    f"Expected '{next_key}' to come after '{facet_root}', not '{root_name}'"
                )
            facet_end_idx = next_key.find("]", facet_idx + 1)
            if facet_end_idx == -1:
                raise ValueError(f"Missing ] in {next_key}")
            facet_name = next_key[facet_idx + 1 : facet_end_idx]
            snapshot = snapshot.plus_facet(facet_name, self.value_reader.next_value())
=======
            next_key: Optional[str] = self.value_reader.peek_key()
            if next_key is None or next_key == "[end of file]":
                break
            facet_idx: int = next_key.find("[")
            if facet_idx == -1:
                break
            else:
                facet_root, facet_name = (
                    next_key[:facet_idx],
                    next_key[facet_idx + 1 : -1],
                )
                if facet_root == root_name:
                    facet_value = self.value_reader.next_value()
                    snapshot = snapshot.plus_facet(facet_name, facet_value)
                else:
                    break
        return snapshot
>>>>>>> 98179f89

    def skip_snapshot(self):
        root_name = self.peek_key()
        if root_name is None:
            raise ValueError("No snapshot to skip")
        self.value_reader.skip_value()
        while True:
            next_key = self.peek_key()
            if next_key is None or not next_key.startswith(f"{root_name}["):
                break
            self.value_reader.skip_value()<|MERGE_RESOLUTION|>--- conflicted
+++ resolved
@@ -5,11 +5,7 @@
     def __init__(self, value_reader):
         self.value_reader = value_reader
 
-<<<<<<< HEAD
-    def peek_key(self):
-=======
     def peek_key(self) -> Optional[str]:
->>>>>>> 98179f89
         next_key = self.value_reader.peek_key()
         if next_key is None or next_key == "[end of file]":
             return None
@@ -19,24 +15,6 @@
         root_name = self.peek_key()
         snapshot = Snapshot.of(self.value_reader.next_value())
         while True:
-<<<<<<< HEAD
-            next_key = self.value_reader.peek_key()
-            if next_key is None:
-                return snapshot
-            facet_idx = next_key.find("[")
-            if facet_idx == -1 or (facet_idx == 0 and next_key == "[end of file]"):
-                return snapshot
-            facet_root = next_key[:facet_idx]
-            if facet_root != root_name:
-                raise ValueError(
-                    f"Expected '{next_key}' to come after '{facet_root}', not '{root_name}'"
-                )
-            facet_end_idx = next_key.find("]", facet_idx + 1)
-            if facet_end_idx == -1:
-                raise ValueError(f"Missing ] in {next_key}")
-            facet_name = next_key[facet_idx + 1 : facet_end_idx]
-            snapshot = snapshot.plus_facet(facet_name, self.value_reader.next_value())
-=======
             next_key: Optional[str] = self.value_reader.peek_key()
             if next_key is None or next_key == "[end of file]":
                 break
@@ -54,7 +32,6 @@
                 else:
                     break
         return snapshot
->>>>>>> 98179f89
 
     def skip_snapshot(self):
         root_name = self.peek_key()
